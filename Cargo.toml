[package]

name = "yup-oauth2"
version = "0.5.6"
authors = ["Sebastian Thiel <byronimo@gmail.com>"]
repository = "https://github.com/Byron/yup-oauth2"
description = "A partial oauth2 implementation, providing the 'device' authorization flow"
documentation = "http://byron.github.io/yup-oauth2"
keywords = ["google", "oauth", "v2"]
license = "MIT OR Apache-2.0"
build = "src/build.rs"

[dependencies]
chrono = ">= 0.2"
log = ">= 0.3"
mime = ">= 0.1"
url = "= 0.5"
<<<<<<< HEAD
hyper = ">= 0.8.0"
=======
hyper = "0.8.0"
>>>>>>> a7e8423f
itertools = ">= 0.4"
serde = "0.6.0"
serde_json = "0.6.0"
serde_macros = { version = "0.6.0", optional = true }

[features]
default = ["with_syntex"]
nightly = ["serde_macros"]
with_syntex = ["serde_codegen", "syntex"]

[build-dependencies]
syntex = { version = "=0.28.0", optional = true }
serde_codegen = { version = "=0.6.13", optional = true }

[dev-dependencies]
getopts = "0.2"
open = "1.1"
yup-hyper-mock = "1.3.0"<|MERGE_RESOLUTION|>--- conflicted
+++ resolved
@@ -15,11 +15,7 @@
 log = ">= 0.3"
 mime = ">= 0.1"
 url = "= 0.5"
-<<<<<<< HEAD
-hyper = ">= 0.8.0"
-=======
-hyper = "0.8.0"
->>>>>>> a7e8423f
+hyper = "= 0.8.0"
 itertools = ">= 0.4"
 serde = "0.6.0"
 serde_json = "0.6.0"
